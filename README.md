<<<<<<< HEAD
# LLM-publication-patterns-public
Describing changes in LLM research trends in 2023. Please contact rmovva at cs.cornell.edu with questions/comments.
=======
# LLM-publication-patterns
Describing changes in LLM research trends in 2023. Feel free to open an issue with questions/comments about the code.
>>>>>>> 2dc94594

## Data

### 17K language modeling papers with annotations

The primary dataframe with 17K LLM-related papers from 1 January 2018 through 7 September 2023 is in `lm_metadata_all_annotations.json.gz`. 
The dataframe can be loaded in using the following codeblock:

```python
lm_metadata = pd.read_json('lm_metadata_all_annotations.json.gz',
                              orient='records', lines=True,
                              dtype={'id': str}, compression='gzip')
lm_metadata['v1_date'] = pd.to_datetime(lm_metadata['v1_date'], unit='ms')
```

The dataframe consists of 17 metadata annotations per paper. Several of these columns are base arXiv metadata, and the columns we add are described below. 
See the paper's Methods section and Appendix for additional details on how the columns are defined.

- `LM_related_terms`: a list of LLM-related keywords that appear in the paper's title or abstract, which are used to classify the paper as being LLM-related
- `cluster`: one of 40 possible paper topics identified by clustering an embedding of the paper abstract and labeling the resulting clusters with topic names
- `domains`: a list of email domains per paper, used to infer affiliations
<<<<<<< HEAD
- `industry`: whether the paper contains one of 41 identified industry affiliations that are linked to at least 10 LLM papers
- `academic`: whether the paper contains one of 280 identified academic affiliations that are linked to at least 10 LLM papers
=======
- `industry`: whether the paper contains one of 41 identified industry affiliations that are linked to at least 10 LLM papers. Note that because affiliations are determined using emails, this column undercounts the true number of industry affiliations (not all authors list emails).
- `academic`: whether the paper contains one of 280 identified academic affiliations that are linked to at least 10 LLM papers. Note that because affiliations are determined using emails, this column undercounts the true number of academic affiliations.
- `above_pred_female_threshold`: whether the paper's list of author names have a predicted majority (>=50%) of female authors. **\*Important: see footnote.** 
- `inferred_female_frac_nqg_uncertainty_threshold_0.100`: the fraction of author names that the nomquamgender package predicts to be gendered female using an uncertainty threshold in the package of 0.1
>>>>>>> 2dc94594
- `citationCount`: the paper's citation count as tracked by Semantic Scholar, as of 15 Sep 2023
- `percentile_rank_in_3_month_window`: the paper's percentile ranked by citation count, only comparing to other papers in its 3-month window
- `percentile_rank_in_12_month_window`: same as above, except comparing to all papers published in the same year

<<<<<<< HEAD
=======
*Please read the paper for further details about the majority predicted gender column. In brief, (1) names are a noisy and imperfect correlate with gender, and (2) name-gender prediction methods systematically lack data and avoid making predictions for non-Western names, so a substantial fraction of authors in the dataset lack any prediction. In our paper, we use this column to study aggregate trends, and find that they hold across different prediction methods and confidence thresholds. Any analyses using this column should explicitly note these caveats to avoid incorrect conclusions.

>>>>>>> 2dc94594
### All 418K arXiv cs/stat papers with clusters

This dataframe, `cs_stat_metadata_clusters.json`, is available here: https://cornell.box.com/s/x6bzme0pnnl0j4o4utv5cvxtlo0edv7x.  

<<<<<<< HEAD
These data come directly from the [arXiv dataset on Kaggle](https://www.kaggle.com/datasets/Cornell-University/arxiv). We subsetted the data to include only papers which list at least one cs/stat arXiv category, we cleaned the columns a little bit, and then computed embeddings + clusters for each paper. The preprocessing code is at data_prep/preprocess_metadata.ipynb, and the code used to cluster the papers is at data_prep/topic_clustering.ipynb.  
=======

These data come directly from the [arXiv dataset on Kaggle](https://www.kaggle.com/datasets/Cornell-University/arxiv). We subsetted the data to include only papers which list at least one cs/stat arXiv category, we cleaned the columns a little bit, and then computed embeddings + clusters for each paper. The preprocessing code is [here](https://github.com/rmovva/LLM-publication-patterns-public/blob/master/data_prep/preprocess_metadata.ipynb), and the code used to cluster the papers is [here](https://github.com/rmovva/LLM-publication-patterns-public/blob/master/data_prep/topic_clustering.ipynb).  
>>>>>>> 2dc94594

If you'd like to define a custom subsetting procedure (instead of using the keyword list we chose), you can start from this file. It's also used in a supplementary figure in the paper.  

## Analyses

<<<<<<< HEAD
Notebooks to replicate all analyses starting from the annotated dataframe are available in the `./analysis` folder. Documentation is inline in the notebooks
=======
Notebooks to replicate all analyses starting from the annotated dataframe are available in the `./analysis` folder. The notebooks contain some documentation, but please feel free to open an issue with any problems.
>>>>>>> 2dc94594

## Regenerating the annotated data from scratch

Using scripts in the `./data_prep` folder, one can regenerate all paper annotations starting from the arXiv metadata downloaded from Kaggle: [https://www.kaggle.com/datasets/Cornell-University/arxiv](https://www.kaggle.com/datasets/Cornell-University/arxiv).
These scripts can be used to update the results on later data timepoints, for example. Documentation to be released.<|MERGE_RESOLUTION|>--- conflicted
+++ resolved
@@ -1,10 +1,5 @@
-<<<<<<< HEAD
-# LLM-publication-patterns-public
-Describing changes in LLM research trends in 2023. Please contact rmovva at cs.cornell.edu with questions/comments.
-=======
 # LLM-publication-patterns
 Describing changes in LLM research trends in 2023. Feel free to open an issue with questions/comments about the code.
->>>>>>> 2dc94594
 
 ## Data
 
@@ -26,44 +21,23 @@
 - `LM_related_terms`: a list of LLM-related keywords that appear in the paper's title or abstract, which are used to classify the paper as being LLM-related
 - `cluster`: one of 40 possible paper topics identified by clustering an embedding of the paper abstract and labeling the resulting clusters with topic names
 - `domains`: a list of email domains per paper, used to infer affiliations
-<<<<<<< HEAD
 - `industry`: whether the paper contains one of 41 identified industry affiliations that are linked to at least 10 LLM papers
 - `academic`: whether the paper contains one of 280 identified academic affiliations that are linked to at least 10 LLM papers
-=======
-- `industry`: whether the paper contains one of 41 identified industry affiliations that are linked to at least 10 LLM papers. Note that because affiliations are determined using emails, this column undercounts the true number of industry affiliations (not all authors list emails).
-- `academic`: whether the paper contains one of 280 identified academic affiliations that are linked to at least 10 LLM papers. Note that because affiliations are determined using emails, this column undercounts the true number of academic affiliations.
-- `above_pred_female_threshold`: whether the paper's list of author names have a predicted majority (>=50%) of female authors. **\*Important: see footnote.** 
-- `inferred_female_frac_nqg_uncertainty_threshold_0.100`: the fraction of author names that the nomquamgender package predicts to be gendered female using an uncertainty threshold in the package of 0.1
->>>>>>> 2dc94594
 - `citationCount`: the paper's citation count as tracked by Semantic Scholar, as of 15 Sep 2023
 - `percentile_rank_in_3_month_window`: the paper's percentile ranked by citation count, only comparing to other papers in its 3-month window
 - `percentile_rank_in_12_month_window`: same as above, except comparing to all papers published in the same year
 
-<<<<<<< HEAD
-=======
-*Please read the paper for further details about the majority predicted gender column. In brief, (1) names are a noisy and imperfect correlate with gender, and (2) name-gender prediction methods systematically lack data and avoid making predictions for non-Western names, so a substantial fraction of authors in the dataset lack any prediction. In our paper, we use this column to study aggregate trends, and find that they hold across different prediction methods and confidence thresholds. Any analyses using this column should explicitly note these caveats to avoid incorrect conclusions.
-
->>>>>>> 2dc94594
 ### All 418K arXiv cs/stat papers with clusters
 
 This dataframe, `cs_stat_metadata_clusters.json`, is available here: https://cornell.box.com/s/x6bzme0pnnl0j4o4utv5cvxtlo0edv7x.  
 
-<<<<<<< HEAD
 These data come directly from the [arXiv dataset on Kaggle](https://www.kaggle.com/datasets/Cornell-University/arxiv). We subsetted the data to include only papers which list at least one cs/stat arXiv category, we cleaned the columns a little bit, and then computed embeddings + clusters for each paper. The preprocessing code is at data_prep/preprocess_metadata.ipynb, and the code used to cluster the papers is at data_prep/topic_clustering.ipynb.  
-=======
-
-These data come directly from the [arXiv dataset on Kaggle](https://www.kaggle.com/datasets/Cornell-University/arxiv). We subsetted the data to include only papers which list at least one cs/stat arXiv category, we cleaned the columns a little bit, and then computed embeddings + clusters for each paper. The preprocessing code is [here](https://github.com/rmovva/LLM-publication-patterns-public/blob/master/data_prep/preprocess_metadata.ipynb), and the code used to cluster the papers is [here](https://github.com/rmovva/LLM-publication-patterns-public/blob/master/data_prep/topic_clustering.ipynb).  
->>>>>>> 2dc94594
 
 If you'd like to define a custom subsetting procedure (instead of using the keyword list we chose), you can start from this file. It's also used in a supplementary figure in the paper.  
 
 ## Analyses
 
-<<<<<<< HEAD
-Notebooks to replicate all analyses starting from the annotated dataframe are available in the `./analysis` folder. Documentation is inline in the notebooks
-=======
 Notebooks to replicate all analyses starting from the annotated dataframe are available in the `./analysis` folder. The notebooks contain some documentation, but please feel free to open an issue with any problems.
->>>>>>> 2dc94594
 
 ## Regenerating the annotated data from scratch
 
